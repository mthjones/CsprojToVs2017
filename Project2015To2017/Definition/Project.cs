--- conflicted
+++ resolved
@@ -8,32 +8,19 @@
 	{
 		public static readonly XNamespace XmlNamespace = "http://schemas.microsoft.com/developer/msbuild/2003";
 
-<<<<<<< HEAD
-		public IReadOnlyList<string> TargetFrameworks { get; internal set; }
-        public ApplicationType Type { get; internal set; }
-        public bool Optimize { get; internal set; }
-        public bool TreatWarningsAsErrors { get; internal set; }
-        public string RootNamespace { get; internal set; }
-        public string AssemblyName { get; internal set; }
-        public bool AllowUnsafeBlocks { get; internal set; }
-        public bool SignAssembly { get; internal set; }
-		public bool? DelaySign { get; internal set; }
-        public string AssemblyOriginatorKeyFile { get; internal set; }
-		public FileInfo FilePath { get; internal set; }
-=======
-		public IList<AssemblyReference> AssemblyReferences { get; set; }
-		public IList<ProjectReference> ProjectReferences { get; set; }
-		public IList<PackageReference> PackageReferences { get; set; }
-		public IList<XElement> IncludeItems { get; set; }
+		public IReadOnlyList<AssemblyReference> AssemblyReferences { get; set; }
+		public IReadOnlyList<ProjectReference> ProjectReferences { get; set; }
+		public IReadOnlyList<PackageReference> PackageReferences { get; set; }
+		public IReadOnlyList<XElement> IncludeItems { get; set; }
 		public PackageConfiguration PackageConfiguration { get; set; }
 		public AssemblyAttributes AssemblyAttributes { get; set; }
-		public IList<XElement> AdditionalPropertyGroups { get; set; }
-		public IList<XElement> Imports { get; set; }
-		public IList<XElement> Targets { get; set; }
-		public IList<XElement> BuildEvents { get; set; }
-		public IList<string> Configurations { get; set; }
+		public IReadOnlyList<XElement> AdditionalPropertyGroups { get; set; }
+		public IReadOnlyList<XElement> Imports { get; set; }
+		public IReadOnlyList<XElement> Targets { get; set; }
+		public IReadOnlyList<XElement> BuildEvents { get; set; }
+		public IReadOnlyList<string> Configurations { get; set; }
 
-		public IList<string> TargetFrameworks { get; set; }
+		public IReadOnlyList<string> TargetFrameworks { get; set; }
 		public ApplicationType Type { get; set; }
 		public bool Optimize { get; set; }
 		public bool TreatWarningsAsErrors { get; set; }
@@ -41,9 +28,9 @@
 		public string AssemblyName { get; set; }
 		public bool AllowUnsafeBlocks { get; set; }
 		public bool SignAssembly { get; set; }
+		public bool? DelaySign { get; internal set; }
 		public string AssemblyOriginatorKeyFile { get; set; }
 		public FileInfo FilePath { get; set; }
 		public DirectoryInfo ProjectFolder => FilePath.Directory;
->>>>>>> 79c18e7e
 	}
 }