using System;
using System.Collections.Generic;
using System.IO;
using System.Linq;
using System.Runtime.CompilerServices;
using System.Xml.Linq;
using Project2015To2017.Reading;
using Project2015To2017.Transforms;

[assembly: InternalsVisibleTo("Project2015To2017Tests")]

namespace Project2015To2017
{
	public class ProjectConverter
	{
		private static readonly IReadOnlyList<ITransformation> _transformationsToApply = new ITransformation[]
		{
<<<<<<< HEAD
=======
			new ProjectPropertiesTransformation(),
			new ProjectReferenceTransformation(),
>>>>>>> 60e04a62
			new PackageReferenceTransformation(),
			new AssemblyReferenceTransformation(),
			new RemovePackageAssemblyReferencesTransformation(),
			new FileTransformation(),
<<<<<<< HEAD
=======
			new AssemblyInfoTransformation(),
>>>>>>> 60e04a62
			new NugetPackageTransformation()
		};

		public static IEnumerable<Definition.Project> Convert(string target, IProgress<string> progress)
		{
			if (Path.GetExtension(target).Equals(".sln", StringComparison.OrdinalIgnoreCase))
			{
				progress.Report("Solution parsing started.");
				using (var reader = new StreamReader(File.OpenRead(target)))
				{
					var file = new FileInfo(target);
					string line;
					while ((line = reader.ReadLine()) != null)
					{
						var projectPath = line.Split('"').FirstOrDefault(x => x.EndsWith(".csproj", StringComparison.OrdinalIgnoreCase));
						if (projectPath != null)
						{
							progress.Report("Project found: " + projectPath);
							var fullPath = Path.Combine(file.Directory.FullName, projectPath);
							if (!File.Exists(fullPath))
							{
								progress.Report("Project file not found at: " + fullPath);
							}
							else
							{
								yield return ProcessFile(fullPath, progress);
							}
						}
					}
				}

				yield break;
			}

			// Process all csprojs found in given directory
			if (!Path.GetExtension(target).Equals(".csproj", StringComparison.OrdinalIgnoreCase))
			{
				var projectFiles = Directory.EnumerateFiles(target, "*.csproj", SearchOption.AllDirectories).ToArray();
				if (projectFiles.Length == 0)
				{
					progress.Report($"Please specify a project file.");
					yield break;
				}
				progress.Report($"Multiple project files found under directory {target}:");
				progress.Report(string.Join(Environment.NewLine, projectFiles));
				foreach (var projectFile in projectFiles)
				{
					yield return ProcessFile(projectFile, progress);
				}

				yield break;
			}

			// Process only the given project file
			yield return ProcessFile(target, progress);
			yield break;
		}

		private static Definition.Project ProcessFile(string filePath, IProgress<string> progress)
		{
			var file = new FileInfo(filePath);
			if (!Validate(file, progress))
			{
				return null;
			}

<<<<<<< HEAD
			var project = new ProjectReader().Read(filePath, progress);

			foreach (var transform in _transformationsToApply)
			{
				transform.Transform(project, progress);
=======
			XDocument xmlDocument;
			using (var stream = File.Open(filePath, FileMode.Open, FileAccess.Read, FileShare.Read))
			{
				xmlDocument = XDocument.Load(stream);
			}

			XNamespace nsSys = "http://schemas.microsoft.com/developer/msbuild/2003";
			if (xmlDocument.Element(nsSys + "Project") == null)
			{
				progress.Report($"This is not a VS2015 project file.");
				return null;
			}

			// get ProjectTypeGuids and check for unsupported types
			if (UnsupportedProjectTypes.IsUnsupportedProjectType(xmlDocument))
			{
				progress.Report("This project type is not supported for conversion.");
				return null;
>>>>>>> 60e04a62
			}

			var projectFile = file.FullName;
			if (!SaveBackup(projectFile, progress))
			{
<<<<<<< HEAD
				return null;
			}

			var packagesFile = Path.Combine(file.DirectoryName, "packages.config");
=======
				FilePath = fileInfo
			};

			var directory = fileInfo.Directory;
			Task.WaitAll(_transformationsToApply.Select(
					t => t.TransformAsync(xmlDocument, directory, projectDefinition, progress))
				.ToArray());

			AssemblyReferenceTransformation.RemoveExtraAssemblyReferences(projectDefinition);

			var projectFile = fileInfo.FullName;
			if (!SaveBackup(projectFile, progress))
			{
				return null;
			}

			var packagesFile = Path.Combine(fileInfo.DirectoryName, "packages.config");
>>>>>>> 60e04a62
			if (File.Exists(packagesFile))
			{
				if (!RenameFile(packagesFile, progress))
				{
					return null;
				}
			}

<<<<<<< HEAD
			var nuspecFile = file.FullName.Replace("csproj", "nuspec");
=======
			var nuspecFile = fileInfo.FullName.Replace("csproj", "nuspec");
>>>>>>> 60e04a62
			if (File.Exists(nuspecFile))
			{
				if (!RenameFile(nuspecFile, progress))
				{
					return null;
				}
			}

<<<<<<< HEAD
			return project;
=======
			return projectDefinition;
>>>>>>> 60e04a62
		}

		internal static bool Validate(FileInfo file, IProgress<string> progress)
		{
			if (!file.Exists)
			{
				progress.Report($"File {file.FullName} could not be found.");
				return false;
			}

			if (file.IsReadOnly)
			{
				progress.Report($"File {file.FullName} is readonly, please make the file writable first (checkout from source control?).");
				return false;
			}

			return true;
		}

		private static bool SaveBackup(string filename, IProgress<string> progress)
		{
			var output = false;

			var backupFileName = filename + ".old";
			if (File.Exists(backupFileName))
			{
				progress.Report($"Cannot create backup file. Please delete {backupFileName}.");
			}
			else
			{
				File.Copy(filename, filename + ".old");
				output = true;
			}

			return output;
		}

		private static bool RenameFile(string filename, IProgress<string> progress)
		{
			var output = false;

			var backupFileName = filename + ".old";
			if (File.Exists(backupFileName))
			{
				progress.Report($"Cannot create backup file. Please delete {backupFileName}.");
			}
			else
			{
				// todo Consider using TF VC or Git?
				File.Move(filename, filename + ".old");
				output = true;
			}

			return output;
		}

	}
}<|MERGE_RESOLUTION|>--- conflicted
+++ resolved
@@ -15,19 +15,10 @@
 	{
 		private static readonly IReadOnlyList<ITransformation> _transformationsToApply = new ITransformation[]
 		{
-<<<<<<< HEAD
-=======
-			new ProjectPropertiesTransformation(),
-			new ProjectReferenceTransformation(),
->>>>>>> 60e04a62
 			new PackageReferenceTransformation(),
 			new AssemblyReferenceTransformation(),
 			new RemovePackageAssemblyReferencesTransformation(),
 			new FileTransformation(),
-<<<<<<< HEAD
-=======
-			new AssemblyInfoTransformation(),
->>>>>>> 60e04a62
 			new NugetPackageTransformation()
 		};
 
@@ -94,61 +85,29 @@
 				return null;
 			}
 
-<<<<<<< HEAD
 			var project = new ProjectReader().Read(filePath, progress);
+			if (project == null)
+			{
+				return null;
+			}
 
 			foreach (var transform in _transformationsToApply)
 			{
 				transform.Transform(project, progress);
-=======
-			XDocument xmlDocument;
-			using (var stream = File.Open(filePath, FileMode.Open, FileAccess.Read, FileShare.Read))
-			{
-				xmlDocument = XDocument.Load(stream);
 			}
 
-			XNamespace nsSys = "http://schemas.microsoft.com/developer/msbuild/2003";
-			if (xmlDocument.Element(nsSys + "Project") == null)
+			foreach (var transform in _transformationsToApply)
 			{
-				progress.Report($"This is not a VS2015 project file.");
-				return null;
-			}
-
-			// get ProjectTypeGuids and check for unsupported types
-			if (UnsupportedProjectTypes.IsUnsupportedProjectType(xmlDocument))
-			{
-				progress.Report("This project type is not supported for conversion.");
-				return null;
->>>>>>> 60e04a62
+				transform.Transform(project, progress);
 			}
 
 			var projectFile = file.FullName;
 			if (!SaveBackup(projectFile, progress))
 			{
-<<<<<<< HEAD
 				return null;
 			}
 
 			var packagesFile = Path.Combine(file.DirectoryName, "packages.config");
-=======
-				FilePath = fileInfo
-			};
-
-			var directory = fileInfo.Directory;
-			Task.WaitAll(_transformationsToApply.Select(
-					t => t.TransformAsync(xmlDocument, directory, projectDefinition, progress))
-				.ToArray());
-
-			AssemblyReferenceTransformation.RemoveExtraAssemblyReferences(projectDefinition);
-
-			var projectFile = fileInfo.FullName;
-			if (!SaveBackup(projectFile, progress))
-			{
-				return null;
-			}
-
-			var packagesFile = Path.Combine(fileInfo.DirectoryName, "packages.config");
->>>>>>> 60e04a62
 			if (File.Exists(packagesFile))
 			{
 				if (!RenameFile(packagesFile, progress))
@@ -157,11 +116,7 @@
 				}
 			}
 
-<<<<<<< HEAD
 			var nuspecFile = file.FullName.Replace("csproj", "nuspec");
-=======
-			var nuspecFile = fileInfo.FullName.Replace("csproj", "nuspec");
->>>>>>> 60e04a62
 			if (File.Exists(nuspecFile))
 			{
 				if (!RenameFile(nuspecFile, progress))
@@ -170,11 +125,7 @@
 				}
 			}
 
-<<<<<<< HEAD
 			return project;
-=======
-			return projectDefinition;
->>>>>>> 60e04a62
 		}
 
 		internal static bool Validate(FileInfo file, IProgress<string> progress)
