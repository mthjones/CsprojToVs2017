using System;
using System.Collections.Generic;
using System.IO;
using System.Linq;
using System.Runtime.CompilerServices;
using Project2015To2017.Definition;
using Project2015To2017.Reading;
using Project2015To2017.Transforms;

[assembly: InternalsVisibleTo("Project2015To2017Tests")]

namespace Project2015To2017
{
	public class ProjectConverter
	{
		private static IReadOnlyList<ITransformation> TransformationsToApply(ConversionOptions conversionOptions)
		{
<<<<<<< HEAD
			return new ITransformation[]
			{
				new TargetFrameworkTransformation(
					conversionOptions.TargetFrameworks,
					conversionOptions.AppendTargetFrameworkToOutputPath),
				new PackageReferenceTransformation(),
				new AssemblyReferenceTransformation(),
				new RemovePackageAssemblyReferencesTransformation(),
				new RemovePackageImportsTransformation(),
				new FileTransformation(),
				new NugetPackageTransformation(),
				new AssemblyAttributeTransformation(conversionOptions.KeepAssemblyInfo)
			};
		}
=======
			new PackageReferenceTransformation(),
			new AssemblyReferenceTransformation(),
			new RemovePackageAssemblyReferencesTransformation(),
			new RemovePackageImportsTransformation(),
			new FileTransformation(),
			new NugetPackageTransformation(),
			new AssemblyAttributeTransformation(),
			new XamlPagesTransformation(),
		};
>>>>>>> 4960706d

		public static IEnumerable<Definition.Project> Convert(
			string target,
			IProgress<string> progress)
		{
			return Convert(target, new List<ITransformation>(), new List<ITransformation>(), progress);
		}

		public static IEnumerable<Definition.Project> Convert(
			string target,
			ConversionOptions conversionOptions,
			IProgress<string> progress)
		{
			return Convert(target, conversionOptions, new List<ITransformation>(), new List<ITransformation>(), progress);
		}

		public static IEnumerable<Definition.Project> Convert(
			string target,
			IReadOnlyList<ITransformation> preTransforms,
			IReadOnlyList<ITransformation> postTransforms,
			IProgress<string> progress
		)
		{
			return Convert(target, new ConversionOptions(), preTransforms, postTransforms, progress);
		}

		public static IEnumerable<Definition.Project> Convert(
			string target,
			ConversionOptions conversionOptions,
			IReadOnlyList<ITransformation> preTransforms,
			IReadOnlyList<ITransformation> postTransforms,
			IProgress<string> progress
		)
		{
			if (Path.GetExtension(target).Equals(".sln", StringComparison.OrdinalIgnoreCase))
			{
				progress.Report("Solution parsing started.");
				var solution = new SolutionReader().Read(target, progress);
				if (solution == null)
				{
					yield break;
				}

				if (solution.ProjectPaths?.Count > 0)
				{
					foreach (var projectPath in solution.ProjectPaths)
					{
						progress.Report("Project found: " + projectPath);
						var fullPath = Path.Combine(solution.SolutionFolder.FullName, projectPath);
						if (!File.Exists(fullPath))
						{
							progress.Report("Project file not found at: " + fullPath);
						}
						else
						{
							yield return ProcessFile(fullPath, solution, conversionOptions, preTransforms, postTransforms, progress);
						}

					}
				}

				yield break;
			}

			// Process all csprojs found in given directory
			if (!Path.GetExtension(target).Equals(".csproj", StringComparison.OrdinalIgnoreCase))
			{
				var projectFiles = Directory.EnumerateFiles(target, "*.csproj", SearchOption.AllDirectories).ToArray();
				if (projectFiles.Length == 0)
				{
					progress.Report("Please specify a project file.");
					yield break;
				}
				progress.Report($"Multiple project files found under directory {target}:");
				progress.Report(string.Join(Environment.NewLine, projectFiles));
				foreach (var projectFile in projectFiles)
				{
					yield return ProcessFile(projectFile, null, conversionOptions, preTransforms, postTransforms, progress);
				}

				yield break;
			}

			// Process only the given project file
			yield return ProcessFile(target, null, conversionOptions, preTransforms, postTransforms, progress);
		}

		private static Definition.Project ProcessFile(
				string filePath,
				Solution solution,
				ConversionOptions conversionOptions,
				IReadOnlyList<ITransformation> preTransforms,
				IReadOnlyList<ITransformation> postTransforms,
				IProgress<string> progress
			)
		{
			var file = new FileInfo(filePath);
			if (!Validate(file, progress))
			{
				return null;
			}

			var project = new ProjectReader().Read(filePath, progress);
			if (project == null)
			{
				return null;
			}

			project.Solution = solution;

			foreach (var transform in preTransforms)
			{
				transform.Transform(project, progress);
			}

			foreach (var transform in TransformationsToApply(conversionOptions))
			{
				transform.Transform(project, progress);
			}

			foreach (var transform in postTransforms)
			{
				transform.Transform(project, progress);
			}

			return project;
		}

		internal static bool Validate(FileInfo file, IProgress<string> progress)
		{
			if (!file.Exists)
			{
				progress.Report($"File {file.FullName} could not be found.");
				return false;
			}

			return true;
		}
	}
}<|MERGE_RESOLUTION|>--- conflicted
+++ resolved
@@ -15,7 +15,6 @@
 	{
 		private static IReadOnlyList<ITransformation> TransformationsToApply(ConversionOptions conversionOptions)
 		{
-<<<<<<< HEAD
 			return new ITransformation[]
 			{
 				new TargetFrameworkTransformation(
@@ -27,20 +26,10 @@
 				new RemovePackageImportsTransformation(),
 				new FileTransformation(),
 				new NugetPackageTransformation(),
-				new AssemblyAttributeTransformation(conversionOptions.KeepAssemblyInfo)
+				new AssemblyAttributeTransformation(conversionOptions.KeepAssemblyInfo),
+				new XamlPagesTransformation()
 			};
 		}
-=======
-			new PackageReferenceTransformation(),
-			new AssemblyReferenceTransformation(),
-			new RemovePackageAssemblyReferencesTransformation(),
-			new RemovePackageImportsTransformation(),
-			new FileTransformation(),
-			new NugetPackageTransformation(),
-			new AssemblyAttributeTransformation(),
-			new XamlPagesTransformation(),
-		};
->>>>>>> 4960706d
 
 		public static IEnumerable<Definition.Project> Convert(
 			string target,
